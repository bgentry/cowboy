%% Copyright (c) 2011-2013, Loïc Hoguin <essen@ninenines.eu>
%%
%% Permission to use, copy, modify, and/or distribute this software for any
%% purpose with or without fee is hereby granted, provided that the above
%% copyright notice and this permission notice appear in all copies.
%%
%% THE SOFTWARE IS PROVIDED "AS IS" AND THE AUTHOR DISCLAIMS ALL WARRANTIES
%% WITH REGARD TO THIS SOFTWARE INCLUDING ALL IMPLIED WARRANTIES OF
%% MERCHANTABILITY AND FITNESS. IN NO EVENT SHALL THE AUTHOR BE LIABLE FOR
%% ANY SPECIAL, DIRECT, INDIRECT, OR CONSEQUENTIAL DAMAGES OR ANY DAMAGES
%% WHATSOEVER RESULTING FROM LOSS OF USE, DATA OR PROFITS, WHETHER IN AN
%% ACTION OF CONTRACT, NEGLIGENCE OR OTHER TORTIOUS ACTION, ARISING OUT OF
%% OR IN CONNECTION WITH THE USE OR PERFORMANCE OF THIS SOFTWARE.

%% @doc Experimental REST protocol implementation.
%%
%% Based on the Webmachine Diagram from Alan Dean and Justin Sheehy, which
%% can be found in the Webmachine source tree, and on the Webmachine
%% documentation available at http://wiki.basho.com/Webmachine.html
%% at the time of writing.
-module(cowboy_rest).

-export([upgrade/4]).

-record(state, {
	env :: cowboy_middleware:env(),
	method = undefined :: binary(),

	%% Handler.
	handler :: atom(),
	handler_state :: any(),

	%% Media type.
	content_types_p = [] ::
		[{binary() | {binary(), binary(), [{binary(), binary()}]}, atom()}],
	content_type_a :: undefined
		| {binary() | {binary(), binary(), [{binary(), binary()}]}, atom()},

	%% Language.
	languages_p = [] :: [binary()],
	language_a :: undefined | binary(),

	%% Charset.
	charsets_p = [] :: [{binary(), integer()}],
	charset_a :: undefined | binary(),

	%% Cached resource calls.
	etag :: undefined | no_call | {strong | weak, binary()},
	last_modified :: undefined | no_call | calendar:datetime(),
	expires :: undefined | no_call | calendar:datetime()
}).

%% @doc Upgrade a HTTP request to the REST protocol.
%%
%% You do not need to call this function manually. To upgrade to the REST
%% protocol, you simply need to return <em>{upgrade, protocol, {@module}}</em>
%% in your <em>cowboy_http_handler:init/3</em> handler function.
-spec upgrade(Req, Env, module(), any())
	-> {ok, Req, Env} | {error, 500, Req}
	when Req::cowboy_req:req(), Env::cowboy_middleware:env().
upgrade(Req, Env, Handler, HandlerOpts) ->
	try
		Method = cowboy_req:get(method, Req),
		case erlang:function_exported(Handler, rest_init, 2) of
			true ->
				case Handler:rest_init(Req, HandlerOpts) of
					{ok, Req2, HandlerState} ->
						service_available(Req2, #state{env=Env, method=Method,
							handler=Handler, handler_state=HandlerState})
				end;
			false ->
				service_available(Req, #state{env=Env, method=Method,
					handler=Handler})
		end
	catch Class:Reason ->
		error_logger:error_msg(
			"** Cowboy handler ~p terminating in ~p/~p~n"
			"   for the reason ~p:~p~n** Options were ~p~n"
			"** Request was ~p~n** Stacktrace: ~p~n~n",
			[Handler, rest_init, 2, Class, Reason, HandlerOpts,
				cowboy_req:to_list(Req), erlang:get_stacktrace()]),
		{error, 500, Req}
	end.

service_available(Req, State) ->
	expect(Req, State, service_available, true, fun known_methods/2, 503).

%% known_methods/2 should return a list of binary methods.
known_methods(Req, State=#state{method=Method}) ->
	case call(Req, State, known_methods) of
		no_call when Method =:= <<"HEAD">>; Method =:= <<"GET">>;
				Method =:= <<"POST">>; Method =:= <<"PUT">>;
				Method =:= <<"DELETE">>; Method =:= <<"TRACE">>;
				Method =:= <<"CONNECT">>; Method =:= <<"OPTIONS">>;
				Method =:= <<"PATCH">> ->
			next(Req, State, fun uri_too_long/2);
		no_call ->
			next(Req, State, 501);
		{halt, Req2, HandlerState} ->
			terminate(Req2, State#state{handler_state=HandlerState});
		{List, Req2, HandlerState} ->
			State2 = State#state{handler_state=HandlerState},
			case lists:member(Method, List) of
				true -> next(Req2, State2, fun uri_too_long/2);
				false -> next(Req2, State2, 501)
			end
	end.

uri_too_long(Req, State) ->
	expect(Req, State, uri_too_long, false, fun allowed_methods/2, 414).

%% allowed_methods/2 should return a list of binary methods.
allowed_methods(Req, State=#state{method=Method}) ->
	case call(Req, State, allowed_methods) of
		no_call when Method =:= <<"HEAD">>; Method =:= <<"GET">> ->
			next(Req, State, fun malformed_request/2);
		no_call ->
			method_not_allowed(Req, State, [<<"GET">>, <<"HEAD">>]);
		{halt, Req2, HandlerState} ->
			terminate(Req2, State#state{handler_state=HandlerState});
		{List, Req2, HandlerState} ->
			State2 = State#state{handler_state=HandlerState},
			case lists:member(Method, List) of
				true -> next(Req2, State2, fun malformed_request/2);
				false -> method_not_allowed(Req2, State2, List)
			end
	end.

method_not_allowed(Req, State, Methods) ->
	Req2 = cowboy_req:set_resp_header(
		<<"allow">>, method_not_allowed_build(Methods, []), Req),
	respond(Req2, State, 405).

method_not_allowed_build([], []) ->
	<<>>;
method_not_allowed_build([], [_Ignore|Acc]) ->
	lists:reverse(Acc);
method_not_allowed_build([Method|Tail], Acc) when is_atom(Method) ->
	Method2 = list_to_binary(atom_to_list(Method)),
	method_not_allowed_build(Tail, [<<", ">>, Method2|Acc]);
method_not_allowed_build([Method|Tail], Acc) ->
	method_not_allowed_build(Tail, [<<", ">>, Method|Acc]).

malformed_request(Req, State) ->
	expect(Req, State, malformed_request, false, fun is_authorized/2, 400).

%% is_authorized/2 should return true or {false, WwwAuthenticateHeader}.
is_authorized(Req, State) ->
	case call(Req, State, is_authorized) of
		no_call ->
			forbidden(Req, State);
		{halt, Req2, HandlerState} ->
			terminate(Req2, State#state{handler_state=HandlerState});
		{true, Req2, HandlerState} ->
			forbidden(Req2, State#state{handler_state=HandlerState});
		{{false, AuthHead}, Req2, HandlerState} ->
			Req3 = cowboy_req:set_resp_header(
				<<"www-authenticate">>, AuthHead, Req2),
			respond(Req3, State#state{handler_state=HandlerState}, 401)
	end.

forbidden(Req, State) ->
	expect(Req, State, forbidden, false, fun valid_content_headers/2, 403).

valid_content_headers(Req, State) ->
	expect(Req, State, valid_content_headers, true,
		fun known_content_type/2, 501).

known_content_type(Req, State) ->
	expect(Req, State, known_content_type, true,
		fun valid_entity_length/2, 415).

valid_entity_length(Req, State) ->
	expect(Req, State, valid_entity_length, true, fun options/2, 413).

%% If you need to add additional headers to the response at this point,
%% you should do it directly in the options/2 call using set_resp_headers.
options(Req, State=#state{method= <<"OPTIONS">>}) ->
	case call(Req, State, options) of
		{halt, Req2, HandlerState} ->
			terminate(Req2, State#state{handler_state=HandlerState});
		{ok, Req2, HandlerState} ->
			respond(Req2, State#state{handler_state=HandlerState}, 200)
	end;
options(Req, State) ->
	content_types_provided(Req, State).

%% content_types_provided/2 should return a list of content types and their
%% associated callback function as a tuple: {{Type, SubType, Params}, Fun}.
%% Type and SubType are the media type as binary. Params is a list of
%% Key/Value tuple, with Key and Value a binary. Fun is the name of the
%% callback that will be used to return the content of the response. It is
%% given as an atom.
%%
%% An example of such return value would be:
%%    {{<<"text">>, <<"html">>, []}, to_html}
%%
%% Note that it is also possible to return a binary content type that will
%% then be parsed by Cowboy. However note that while this may make your
%% resources a little more readable, this is a lot less efficient.
%%
%% An example of such return value would be:
%%    {<<"text/html">>, to_html}
content_types_provided(Req, State) ->
	case call(Req, State, content_types_provided) of
		no_call ->
			not_acceptable(Req, State);
		{halt, Req2, HandlerState} ->
			terminate(Req2, State#state{handler_state=HandlerState});
		{[], Req2, HandlerState} ->
			not_acceptable(Req2, State#state{handler_state=HandlerState});
		{CTP, Req2, HandlerState} ->
		    CTP2 = [normalize_content_types(P) || P <- CTP],
			State2 = State#state{
				handler_state=HandlerState, content_types_p=CTP2},
			case cowboy_req:parse_header(<<"accept">>, Req2) of
				{error, badarg} ->
					respond(Req2, State2, 400);
				{ok, undefined, Req3} ->
					{PMT, _Fun} = HeadCTP = hd(CTP2),
					languages_provided(
						cowboy_req:set_meta(media_type, PMT, Req3),
						State2#state{content_type_a=HeadCTP});
				{ok, Accept, Req3} ->
					Accept2 = prioritize_accept(Accept),
					choose_media_type(Req3, State2, Accept2)
			end
	end.

normalize_content_types({ContentType, Callback})
		when is_binary(ContentType) ->
    {cowboy_http:content_type(ContentType), Callback};
normalize_content_types(Provided) ->
	Provided.

prioritize_accept(Accept) ->
	lists:sort(
		fun ({MediaTypeA, Quality, _AcceptParamsA},
			 {MediaTypeB, Quality, _AcceptParamsB}) ->
				%% Same quality, check precedence in more details.
				prioritize_mediatype(MediaTypeA, MediaTypeB);
			({_MediaTypeA, QualityA, _AcceptParamsA},
			 {_MediaTypeB, QualityB, _AcceptParamsB}) ->
				%% Just compare the quality.
				QualityA > QualityB
		end, Accept).

%% Media ranges can be overridden by more specific media ranges or
%% specific media types. If more than one media range applies to a given
%% type, the most specific reference has precedence.
%%
%% We always choose B over A when we can't decide between the two.
prioritize_mediatype({TypeA, SubTypeA, ParamsA}, {TypeB, SubTypeB, ParamsB}) ->
	case TypeB of
		TypeA ->
			case SubTypeB of
				SubTypeA -> length(ParamsA) > length(ParamsB);
				<<"*">> -> true;
				_Any -> false
			end;
		<<"*">> -> true;
		_Any -> false
	end.

%% Ignoring the rare AcceptParams. Not sure what should be done about them.
choose_media_type(Req, State, []) ->
	not_acceptable(Req, State);
choose_media_type(Req, State=#state{content_types_p=CTP},
		[MediaType|Tail]) ->
	match_media_type(Req, State, Tail, CTP, MediaType).

match_media_type(Req, State, Accept, [], _MediaType) ->
	choose_media_type(Req, State, Accept);
match_media_type(Req, State, Accept, CTP,
		MediaType = {{<<"*">>, <<"*">>, _Params_A}, _QA, _APA}) ->
	match_media_type_params(Req, State, Accept, CTP, MediaType);
match_media_type(Req, State, Accept,
			CTP = [{{Type, SubType_P, _PP}, _Fun}|_Tail],
			MediaType = {{Type, SubType_A, _PA}, _QA, _APA})
		when SubType_P =:= SubType_A; SubType_A =:= <<"*">> ->
	match_media_type_params(Req, State, Accept, CTP, MediaType);
match_media_type(Req, State, Accept, [_Any|Tail], MediaType) ->
	match_media_type(Req, State, Accept, Tail, MediaType).

match_media_type_params(Req, State, Accept,
		[Provided = {PMT = {_TP, _STP, Params_P}, _Fun}|Tail],
		MediaType = {{_TA, _STA, Params_A}, _QA, _APA}) ->
	case lists:sort(Params_P) =:= lists:sort(Params_A) of
		true ->
			languages_provided(cowboy_req:set_meta(media_type, PMT, Req),
				State#state{content_type_a=Provided});
		false ->
			match_media_type(Req, State, Accept, Tail, MediaType)
	end.

%% languages_provided should return a list of binary values indicating
%% which languages are accepted by the resource.
%%
%% @todo I suppose we should also ask the resource if it wants to
%% set a language itself or if it wants it to be automatically chosen.
languages_provided(Req, State) ->
	case call(Req, State, languages_provided) of
		no_call ->
			charsets_provided(Req, State);
		{halt, Req2, HandlerState} ->
			terminate(Req2, State#state{handler_state=HandlerState});
		{[], Req2, HandlerState} ->
			not_acceptable(Req2, State#state{handler_state=HandlerState});
		{LP, Req2, HandlerState} ->
			State2 = State#state{handler_state=HandlerState, languages_p=LP},
			{ok, AcceptLanguage, Req3} =
				cowboy_req:parse_header(<<"accept-language">>, Req2),
			case AcceptLanguage of
				undefined ->
					set_language(Req3, State2#state{language_a=hd(LP)});
				AcceptLanguage ->
					AcceptLanguage2 = prioritize_languages(AcceptLanguage),
					choose_language(Req3, State2, AcceptLanguage2)
			end
	end.

%% A language-range matches a language-tag if it exactly equals the tag,
%% or if it exactly equals a prefix of the tag such that the first tag
%% character following the prefix is "-". The special range "*", if
%% present in the Accept-Language field, matches every tag not matched
%% by any other range present in the Accept-Language field.
%%
%% @todo The last sentence probably means we should always put '*'
%% at the end of the list.
prioritize_languages(AcceptLanguages) ->
	lists:sort(
		fun ({_TagA, QualityA}, {_TagB, QualityB}) ->
			QualityA > QualityB
		end, AcceptLanguages).

choose_language(Req, State, []) ->
	not_acceptable(Req, State);
choose_language(Req, State=#state{languages_p=LP}, [Language|Tail]) ->
	match_language(Req, State, Tail, LP, Language).

match_language(Req, State, Accept, [], _Language) ->
	choose_language(Req, State, Accept);
match_language(Req, State, _Accept, [Provided|_Tail], {'*', _Quality}) ->
	set_language(Req, State#state{language_a=Provided});
match_language(Req, State, _Accept, [Provided|_Tail], {Provided, _Quality}) ->
	set_language(Req, State#state{language_a=Provided});
match_language(Req, State, Accept, [Provided|Tail],
		Language = {Tag, _Quality}) ->
	Length = byte_size(Tag),
	case Provided of
		<< Tag:Length/binary, $-, _Any/bits >> ->
			set_language(Req, State#state{language_a=Provided});
		_Any ->
			match_language(Req, State, Accept, Tail, Language)
	end.

set_language(Req, State=#state{language_a=Language}) ->
	Req2 = cowboy_req:set_resp_header(<<"content-language">>, Language, Req),
	charsets_provided(cowboy_req:set_meta(language, Language, Req2), State).

%% charsets_provided should return a list of binary values indicating
%% which charsets are accepted by the resource.
charsets_provided(Req, State) ->
	case call(Req, State, charsets_provided) of
		no_call ->
			set_content_type(Req, State);
		{halt, Req2, HandlerState} ->
			terminate(Req2, State#state{handler_state=HandlerState});
		{[], Req2, HandlerState} ->
			not_acceptable(Req2, State#state{handler_state=HandlerState});
		{CP, Req2, HandlerState} ->
			State2 = State#state{handler_state=HandlerState, charsets_p=CP},
			{ok, AcceptCharset, Req3} =
				cowboy_req:parse_header(<<"accept-charset">>, Req2),
			case AcceptCharset of
				undefined ->
					set_content_type(Req3, State2#state{
						charset_a=element(1, hd(CP))});
				AcceptCharset ->
					AcceptCharset2 = prioritize_charsets(AcceptCharset),
					choose_charset(Req3, State2, AcceptCharset2)
			end
	end.

%% The special value "*", if present in the Accept-Charset field,
%% matches every character set (including ISO-8859-1) which is not
%% mentioned elsewhere in the Accept-Charset field. If no "*" is present
%% in an Accept-Charset field, then all character sets not explicitly
%% mentioned get a quality value of 0, except for ISO-8859-1, which gets
%% a quality value of 1 if not explicitly mentioned.
prioritize_charsets(AcceptCharsets) ->
	AcceptCharsets2 = lists:sort(
		fun ({_CharsetA, QualityA}, {_CharsetB, QualityB}) ->
			QualityA > QualityB
		end, AcceptCharsets),
	case lists:keymember(<<"*">>, 1, AcceptCharsets2) of
		true -> AcceptCharsets2;
		false -> [{<<"iso-8859-1">>, 1000}|AcceptCharsets2]
	end.

choose_charset(Req, State, []) ->
	not_acceptable(Req, State);
choose_charset(Req, State=#state{charsets_p=CP}, [Charset|Tail]) ->
	match_charset(Req, State, Tail, CP, Charset).

match_charset(Req, State, Accept, [], _Charset) ->
	choose_charset(Req, State, Accept);
match_charset(Req, State, _Accept, [{Provided, _}|_], {Provided, _}) ->
	set_content_type(Req, State#state{charset_a=Provided});
match_charset(Req, State, Accept, [_|Tail], Charset) ->
	match_charset(Req, State, Accept, Tail, Charset).

set_content_type(Req, State=#state{
		content_type_a={{Type, SubType, Params}, _Fun},
		charset_a=Charset}) ->
	ParamsBin = set_content_type_build_params(Params, []),
	ContentType = [Type, <<"/">>, SubType, ParamsBin],
	ContentType2 = case Charset of
		undefined -> ContentType;
		Charset -> [ContentType, <<"; charset=">>, Charset]
	end,
	Req2 = cowboy_req:set_resp_header(<<"content-type">>, ContentType2, Req),
	encodings_provided(cowboy_req:set_meta(charset, Charset, Req2), State).

set_content_type_build_params([], []) ->
	<<>>;
set_content_type_build_params([], Acc) ->
	lists:reverse(Acc);
set_content_type_build_params([{Attr, Value}|Tail], Acc) ->
	set_content_type_build_params(Tail, [[Attr, <<"=">>, Value], <<";">>|Acc]).

%% @todo Match for identity as we provide nothing else for now.
%% @todo Don't forget to set the Content-Encoding header when we reply a body
%% and the found encoding is something other than identity.
encodings_provided(Req, State) ->
	variances(Req, State).

not_acceptable(Req, State) ->
	respond(Req, State, 406).

%% variances/2 should return a list of headers that will be added
%% to the Vary response header. The Accept, Accept-Language,
%% Accept-Charset and Accept-Encoding headers do not need to be
%% specified.
%%
%% @todo Do Accept-Encoding too when we handle it.
%% @todo Does the order matter?
variances(Req, State=#state{content_types_p=CTP,
		languages_p=LP, charsets_p=CP}) ->
	Variances = case CTP of
		[] -> [];
		[_] -> [];
		[_|_] -> [<<"accept">>]
	end,
	Variances2 = case LP of
		[] -> Variances;
		[_] -> Variances;
		[_|_] -> [<<"accept-language">>|Variances]
	end,
	Variances3 = case CP of
		[] -> Variances2;
		[_] -> Variances2;
		[_|_] -> [<<"accept-charset">>|Variances2]
	end,
	{Variances4, Req3, State2} = case call(Req, State, variances) of
		no_call ->
			{Variances3, Req, State};
		{HandlerVariances, Req2, HandlerState} ->
			{Variances3 ++ HandlerVariances, Req2,
				State#state{handler_state=HandlerState}}
	end,
	case [[<<", ">>, V] || V <- Variances4] of
		[] ->
			resource_exists(Req3, State2);
		[[<<", ">>, H]|Variances5] ->
			Req4 = cowboy_req:set_resp_header(
				<<"vary">>, [H|Variances5], Req3),
			resource_exists(Req4, State2)
	end.

resource_exists(Req, State) ->
	expect(Req, State, resource_exists, true,
		fun if_match_exists/2, fun if_match_must_not_exist/2).

if_match_exists(Req, State) ->
	case cowboy_req:parse_header(<<"if-match">>, Req) of
		{ok, undefined, Req2} ->
			if_unmodified_since_exists(Req2, State);
		{ok, '*', Req2} ->
			if_unmodified_since_exists(Req2, State);
		{ok, ETagsList, Req2} ->
			if_match(Req2, State, ETagsList)
	end.

if_match(Req, State, EtagsList) ->
	{Etag, Req2, State2} = generate_etag(Req, State),
	case lists:member(Etag, EtagsList) of
		true -> if_unmodified_since_exists(Req2, State2);
		%% Etag may be `undefined' which cannot be a member.
		false -> precondition_failed(Req2, State2)
	end.

if_match_must_not_exist(Req, State) ->
	case cowboy_req:header(<<"if-match">>, Req) of
		{undefined, Req2} -> is_put_to_missing_resource(Req2, State);
		{_Any, Req2} -> precondition_failed(Req2, State)
	end.

if_unmodified_since_exists(Req, State) ->
	case cowboy_req:parse_header(<<"if-unmodified-since">>, Req) of
		{ok, undefined, Req2} ->
			if_none_match_exists(Req2, State);
		{ok, IfUnmodifiedSince, Req2} ->
			if_unmodified_since(Req2, State, IfUnmodifiedSince);
		{error, badarg} ->
			if_none_match_exists(Req, State)
	end.

%% If LastModified is the atom 'no_call', we continue.
if_unmodified_since(Req, State, IfUnmodifiedSince) ->
	{LastModified, Req2, State2} = last_modified(Req, State),
	case LastModified > IfUnmodifiedSince of
		true -> precondition_failed(Req2, State2);
		false -> if_none_match_exists(Req2, State2)
	end.

if_none_match_exists(Req, State) ->
	case cowboy_req:parse_header(<<"if-none-match">>, Req) of
		{ok, undefined, Req2} ->
			if_modified_since_exists(Req2, State);
		{ok, '*', Req2} ->
			precondition_is_head_get(Req2, State);
		{ok, EtagsList, Req2} ->
			if_none_match(Req2, State, EtagsList)
	end.

if_none_match(Req, State, EtagsList) ->
	{Etag, Req2, State2} = generate_etag(Req, State),
	case Etag of
		undefined ->
			precondition_failed(Req2, State2);
		Etag ->
			case lists:member(Etag, EtagsList) of
				true -> precondition_is_head_get(Req2, State2);
				false -> if_modified_since_exists(Req2, State2)
			end
	end.

precondition_is_head_get(Req, State=#state{method=Method})
		when Method =:= <<"HEAD">>; Method =:= <<"GET">> ->
	not_modified(Req, State);
precondition_is_head_get(Req, State) ->
	precondition_failed(Req, State).

if_modified_since_exists(Req, State) ->
	case cowboy_req:parse_header(<<"if-modified-since">>, Req) of
		{ok, undefined, Req2} ->
			method(Req2, State);
		{ok, IfModifiedSince, Req2} ->
			if_modified_since_now(Req2, State, IfModifiedSince);
		{error, badarg} ->
			method(Req, State)
	end.

if_modified_since_now(Req, State, IfModifiedSince) ->
	case IfModifiedSince > erlang:universaltime() of
		true -> method(Req, State);
		false -> if_modified_since(Req, State, IfModifiedSince)
	end.

if_modified_since(Req, State, IfModifiedSince) ->
	{LastModified, Req2, State2} = last_modified(Req, State),
	case LastModified of
		no_call ->
			method(Req2, State2);
		LastModified ->
			case LastModified > IfModifiedSince of
				true -> method(Req2, State2);
				false -> not_modified(Req2, State2)
			end
	end.

not_modified(Req, State) ->
	Req2 = cowboy_req:delete_resp_header(<<"content-type">>, Req),
	{Req3, State2} = set_resp_etag(Req2, State),
	{Req4, State3} = set_resp_expires(Req3, State2),
	respond(Req4, State3, 304).

precondition_failed(Req, State) ->
	respond(Req, State, 412).

is_put_to_missing_resource(Req, State=#state{method= <<"PUT">>}) ->
	moved_permanently(Req, State, fun is_conflict/2);
is_put_to_missing_resource(Req, State) ->
	previously_existed(Req, State).

%% moved_permanently/2 should return either false or {true, Location}
%% with Location the full new URI of the resource.
moved_permanently(Req, State, OnFalse) ->
	case call(Req, State, moved_permanently) of
		{{true, Location}, Req2, HandlerState} ->
			Req3 = cowboy_req:set_resp_header(
				<<"location">>, Location, Req2),
			respond(Req3, State#state{handler_state=HandlerState}, 301);
		{false, Req2, HandlerState} ->
			OnFalse(Req2, State#state{handler_state=HandlerState});
		{halt, Req2, HandlerState} ->
			terminate(Req2, State#state{handler_state=HandlerState});
		no_call ->
			OnFalse(Req, State)
	end.

previously_existed(Req, State) ->
	expect(Req, State, previously_existed, false,
		fun (R, S) -> is_post_to_missing_resource(R, S, 404) end,
		fun (R, S) -> moved_permanently(R, S, fun moved_temporarily/2) end).

%% moved_temporarily/2 should return either false or {true, Location}
%% with Location the full new URI of the resource.
moved_temporarily(Req, State) ->
	case call(Req, State, moved_temporarily) of
		{{true, Location}, Req2, HandlerState} ->
			Req3 = cowboy_req:set_resp_header(
				<<"location">>, Location, Req2),
			respond(Req3, State#state{handler_state=HandlerState}, 307);
		{false, Req2, HandlerState} ->
			is_post_to_missing_resource(Req2, State#state{handler_state=HandlerState}, 410);
		{halt, Req2, HandlerState} ->
			terminate(Req2, State#state{handler_state=HandlerState});
		no_call ->
			is_post_to_missing_resource(Req, State, 410)
	end.

is_post_to_missing_resource(Req, State=#state{method= <<"POST">>}, OnFalse) ->
	allow_missing_post(Req, State, OnFalse);
is_post_to_missing_resource(Req, State, OnFalse) ->
	respond(Req, State, OnFalse).

allow_missing_post(Req, State, OnFalse) ->
	expect(Req, State, allow_missing_post, true, fun post_is_create/2, OnFalse).

method(Req, State=#state{method= <<"DELETE">>}) ->
	delete_resource(Req, State);
method(Req, State=#state{method= <<"POST">>}) ->
	post_is_create(Req, State);
method(Req, State=#state{method= <<"PUT">>}) ->
	is_conflict(Req, State);
method(Req, State=#state{method= <<"PATCH">>}) ->
	patch_resource(Req, State);
method(Req, State=#state{method=Method})
		when Method =:= <<"GET">>; Method =:= <<"HEAD">> ->
	set_resp_body(Req, State);
method(Req, State) ->
	multiple_choices(Req, State).

%% delete_resource/2 should start deleting the resource and return.
delete_resource(Req, State) ->
	expect(Req, State, delete_resource, false, 500, fun delete_completed/2).

%% delete_completed/2 indicates whether the resource has been deleted yet.
delete_completed(Req, State) ->
	expect(Req, State, delete_completed, true, fun has_resp_body/2, 202).

%% post_is_create/2 indicates whether the POST method can create new resources.
post_is_create(Req, State) ->
	expect(Req, State, post_is_create, false, fun process_post/2, fun create_path/2).

%% When the POST method can create new resources, create_path/2 will be called
%% and is expected to return the full path to the new resource
%% (including the leading /).
create_path(Req, State) ->
	case call(Req, State, create_path) of
		no_call ->
			put_resource(Req, State, fun created_path/2);
		{halt, Req2, HandlerState} ->
			terminate(Req2, State#state{handler_state=HandlerState});
		{Path, Req2, HandlerState} ->
			{HostURL, Req3} = cowboy_req:host_url(Req2),
			State2 = State#state{handler_state=HandlerState},
			Req4 = cowboy_req:set_resp_header(
				<<"location">>, << HostURL/binary, Path/binary >>, Req3),
			put_resource(cowboy_req:set_meta(put_path, Path, Req4),
				State2, 303)
	end.

%% Called after content_types_accepted is called for POST methods
%% when create_path did not exist. Expects the full path to
%% be returned and MUST exist in the case that create_path
%% does not.
created_path(Req, State) ->
	case call(Req, State, created_path) of
		{halt, Req2, HandlerState} ->
			terminate(Req2, State#state{handler_state=HandlerState});
		{Path, Req2, HandlerState} ->
			{HostURL, Req3} = cowboy_req:host_url(Req2),
			State2 = State#state{handler_state=HandlerState},
			Req4 = cowboy_req:set_resp_header(
				<<"Location">>, << HostURL/binary, Path/binary >>, Req3),
			respond(cowboy_req:set_meta(put_path, Path, Req4),
				State2, 303)
	end.

%% process_post should return true when the POST body could be processed
%% and false when it hasn't, in which case a 500 error is sent.
process_post(Req, State) ->
	case call(Req, State, process_post) of
		{halt, Req2, HandlerState} ->
			terminate(Req2, State#state{handler_state=HandlerState});
		{true, Req2, HandlerState} ->
			State2 = State#state{handler_state=HandlerState},
			next(Req2, State2, fun is_new_resource/2);
		{false, Req2, HandlerState} ->
			State2 = State#state{handler_state=HandlerState},
			respond(Req2, State2, 500)
	end.

is_conflict(Req, State) ->
	expect(Req, State, is_conflict, false, fun put_resource/2, 409).

put_resource(Req, State) ->
	Path = cowboy_req:get(path, Req),
	put_resource(cowboy_req:set_meta(put_path, Path, Req),
		State, fun is_new_resource/2).

%% content_types_accepted should return a list of media types and their
%% associated callback functions in the same format as content_types_provided.
%%
%% The callback will then be called and is expected to process the content
%% pushed to the resource in the request body. The path to the new resource
%% may be different from the request path, and is stored as request metadata.
%% It is always defined past this point. It can be retrieved as demonstrated:
%%     {PutPath, Req2} = cowboy_req:meta(put_path, Req)
%%
%%content_types_accepted SHOULD return a different list
%% for each HTTP method.
put_resource(Req, State, OnTrue) ->
	case call(Req, State, content_types_accepted) of
		no_call ->
			respond(Req, State, 415);
		{halt, Req2, HandlerState} ->
			terminate(Req2, State#state{handler_state=HandlerState});
		{CTA, Req2, HandlerState} ->
		    CTA2 = [normalize_content_types(P) || P <- CTA],
			State2 = State#state{handler_state=HandlerState},
			{ok, ContentType, Req3}
				= cowboy_req:parse_header(<<"content-type">>, Req2),
			choose_content_type(Req3, State2, OnTrue, ContentType, CTA2)
	end.

%% content_types_accepted should return a list of media types and their
%% associated callback functions in the same format as content_types_provided.
%%
%% The callback will then be called and is expected to process the content
%% pushed to the resource in the request body. 
%%
%% content_types_accepted SHOULD return a different list
%% for each HTTP method.
patch_resource(Req, State) ->
	case call(Req, State, content_types_accepted) of
		no_call ->
			respond(Req, State, 415);
		{halt, Req2, HandlerState} ->
			terminate(Req2, State#state{handler_state=HandlerState});
		{CTM, Req2, HandlerState} ->
			State2 = State#state{handler_state=HandlerState},
			{ok, ContentType, Req3}
				= cowboy_req:parse_header(<<"content-type">>, Req2),
			choose_content_type(Req3, State2, 204, ContentType, CTM)
	end.

%% The special content type '*' will always match. It can be used as a
%% catch-all content type for accepting any kind of request content.
%% Note that because it will always match, it should be the last of the
%% list of content types, otherwise it'll shadow the ones following.
choose_content_type(Req, State, _OnTrue, _ContentType, []) ->
	respond(Req, State, 415);
choose_content_type(Req,
		State=#state{handler=Handler, handler_state=HandlerState},
		OnTrue, ContentType, [{Accepted, Fun}|_Tail])
		when Accepted =:= '*' orelse Accepted =:= ContentType ->
	case call(Req, State, Fun) of
		no_call ->
			error_logger:error_msg(
				"** Cowboy handler ~p terminating; "
				"function ~p/~p was not exported~n"
				"** Request was ~p~n** State was ~p~n~n",
				[Handler, Fun, 2, cowboy_req:to_list(Req), HandlerState]),
			{error, 500, Req};
		{halt, Req2, HandlerState2} ->
			terminate(Req2, State#state{handler_state=HandlerState2});
		{true, Req2, HandlerState2} ->
			State2 = State#state{handler_state=HandlerState2},
			next(Req2, State2, OnTrue);
<<<<<<< HEAD
		{false, Req2, HandlerState2} ->
			State2 = State#state{handler_state=HandlerState2},
			respond(Req2, State2, 500)
=======
		{false, Req2, HandlerState} ->
			State2 = State#state{handler_state=HandlerState},
			respond(Req2, State2, 422)
>>>>>>> f1b4acbb
	end;
choose_content_type(Req, State, OnTrue, ContentType, [_Any|Tail]) ->
	choose_content_type(Req, State, OnTrue, ContentType, Tail).

%% Whether we created a new resource, either through PUT or POST.
%% This is easily testable because we would have set the Location
%% header by this point if we did so.
is_new_resource(Req, State) ->
	case cowboy_req:has_resp_header(<<"location">>, Req) of
		true -> respond(Req, State, 201);
		false -> has_resp_body(Req, State)
	end.

has_resp_body(Req, State) ->
	case cowboy_req:has_resp_body(Req) of
		true -> multiple_choices(Req, State);
		false -> respond(Req, State, 204)
	end.

%% Set the response headers and call the callback found using
%% content_types_provided/2 to obtain the request body and add
%% it to the response.
set_resp_body(Req, State=#state{handler=Handler, handler_state=HandlerState,
		content_type_a={_Type, Fun}}) ->
	{Req2, State2} = set_resp_etag(Req, State),
	{LastModified, Req3, State3} = last_modified(Req2, State2),
	Req4 = case LastModified of
		LastModified when is_atom(LastModified) ->
			Req3;
		LastModified ->
			LastModifiedBin = cowboy_clock:rfc1123(LastModified),
			cowboy_req:set_resp_header(
				<<"last-modified">>, LastModifiedBin, Req3)
	end,
	{Req5, State4} = set_resp_expires(Req4, State3),
	case call(Req5, State4, Fun) of
		no_call ->
			error_logger:error_msg(
				"** Cowboy handler ~p terminating; "
				"function ~p/~p was not exported~n"
				"** Request was ~p~n** State was ~p~n~n",
				[Handler, Fun, 2, cowboy_req:to_list(Req5), HandlerState]),
			{error, 500, Req5};
		{halt, Req6, HandlerState2} ->
			terminate(Req6, State4#state{handler_state=HandlerState2});
		{Body, Req6, HandlerState2} ->
			State5 = State4#state{handler_state=HandlerState2},
			Req7 = case Body of
				{stream, StreamFun} ->
					cowboy_req:set_resp_body_fun(StreamFun, Req6);
				{stream, Len, StreamFun} ->
					cowboy_req:set_resp_body_fun(Len, StreamFun, Req6);
				_Contents ->
					cowboy_req:set_resp_body(Body, Req6)
			end,
			multiple_choices(Req7, State5)
	end.

multiple_choices(Req, State) ->
	expect(Req, State, multiple_choices, false, 200, 300).

%% Response utility functions.

set_resp_etag(Req, State) ->
	{Etag, Req2, State2} = generate_etag(Req, State),
	case Etag of
		undefined ->
			{Req2, State2};
		Etag ->
			Req3 = cowboy_req:set_resp_header(
				<<"etag">>, encode_etag(Etag), Req2),
			{Req3, State2}
	end.

-spec encode_etag({strong | weak, binary()}) -> iolist().
encode_etag({strong, Etag}) -> [$",Etag,$"];
encode_etag({weak, Etag}) -> ["W/\"",Etag,$"].

set_resp_expires(Req, State) ->
	{Expires, Req2, State2} = expires(Req, State),
	case Expires of
		Expires when is_atom(Expires) ->
			{Req2, State2};
		Expires ->
			ExpiresBin = cowboy_clock:rfc1123(Expires),
			Req3 = cowboy_req:set_resp_header(
				<<"expires">>, ExpiresBin, Req2),
			{Req3, State2}
	end.

%% Info retrieval. No logic.

generate_etag(Req, State=#state{etag=no_call}) ->
	{undefined, Req, State};
generate_etag(Req, State=#state{etag=undefined}) ->
	case call(Req, State, generate_etag) of
		no_call ->
			{undefined, Req, State#state{etag=no_call}};
		{Etag, Req2, HandlerState} when is_binary(Etag) ->
			[Etag2] = cowboy_http:entity_tag_match(Etag),
			{Etag2, Req2, State#state{handler_state=HandlerState, etag=Etag2}};
		{Etag, Req2, HandlerState} ->
			{Etag, Req2, State#state{handler_state=HandlerState, etag=Etag}}
	end;
generate_etag(Req, State=#state{etag=Etag}) ->
	{Etag, Req, State}.

last_modified(Req, State=#state{last_modified=no_call}) ->
	{undefined, Req, State};
last_modified(Req, State=#state{last_modified=undefined}) ->
	case call(Req, State, last_modified) of
		no_call ->
			{undefined, Req, State#state{last_modified=no_call}};
		{LastModified, Req2, HandlerState} ->
			{LastModified, Req2, State#state{handler_state=HandlerState,
				last_modified=LastModified}}
	end;
last_modified(Req, State=#state{last_modified=LastModified}) ->
	{LastModified, Req, State}.

expires(Req, State=#state{expires=no_call}) ->
	{undefined, Req, State};
expires(Req, State=#state{expires=undefined}) ->
	case call(Req, State, expires) of
		no_call ->
			{undefined, Req, State#state{expires=no_call}};
		{Expires, Req2, HandlerState} ->
			{Expires, Req2, State#state{handler_state=HandlerState,
				expires=Expires}}
	end;
expires(Req, State=#state{expires=Expires}) ->
	{Expires, Req, State}.

%% REST primitives.

expect(Req, State, Callback, Expected, OnTrue, OnFalse) ->
	case call(Req, State, Callback) of
		no_call ->
			next(Req, State, OnTrue);
		{halt, Req2, HandlerState} ->
			terminate(Req2, State#state{handler_state=HandlerState});
		{Expected, Req2, HandlerState} ->
			next(Req2, State#state{handler_state=HandlerState}, OnTrue);
		{_Unexpected, Req2, HandlerState} ->
			next(Req2, State#state{handler_state=HandlerState}, OnFalse)
	end.

call(Req, #state{handler=Handler, handler_state=HandlerState}, Fun) ->
	case erlang:function_exported(Handler, Fun, 2) of
		true -> Handler:Fun(Req, HandlerState);
		false -> no_call
	end.

next(Req, State, Next) when is_function(Next) ->
	Next(Req, State);
next(Req, State, StatusCode) when is_integer(StatusCode) ->
	respond(Req, State, StatusCode).

respond(Req, State, StatusCode) ->
	{ok, Req2} = cowboy_req:reply(StatusCode, Req),
	terminate(Req2, State).

terminate(Req, #state{env=Env, handler=Handler,
		handler_state=HandlerState}) ->
	case erlang:function_exported(Handler, rest_terminate, 2) of
		true -> ok = Handler:rest_terminate(
			cowboy_req:lock(Req), HandlerState);
		false -> ok
	end,
	{ok, Req, [{result, ok}|Env]}.<|MERGE_RESOLUTION|>--- conflicted
+++ resolved
@@ -791,15 +791,9 @@
 		{true, Req2, HandlerState2} ->
 			State2 = State#state{handler_state=HandlerState2},
 			next(Req2, State2, OnTrue);
-<<<<<<< HEAD
 		{false, Req2, HandlerState2} ->
 			State2 = State#state{handler_state=HandlerState2},
-			respond(Req2, State2, 500)
-=======
-		{false, Req2, HandlerState} ->
-			State2 = State#state{handler_state=HandlerState},
 			respond(Req2, State2, 422)
->>>>>>> f1b4acbb
 	end;
 choose_content_type(Req, State, OnTrue, ContentType, [_Any|Tail]) ->
 	choose_content_type(Req, State, OnTrue, ContentType, Tail).
